--- conflicted
+++ resolved
@@ -1,9 +1,5 @@
-<<<<<<< HEAD
+SHELL = /bin/bash
 DOCKER_SHELL = /bin/sh
-=======
-SHELL = /bin/bash
-DOCKER_SHELL = /bin/bash
->>>>>>> 214b1657
 
 
 ##
@@ -143,11 +139,7 @@
 
 .PHONY: install
 # target: install - Install project sources in "development mode"
-<<<<<<< HEAD
-install: requirements.txt
-=======
 install: requirements.txt requirements-test.txt
->>>>>>> 214b1657
 	@echo
 	@if ! [[ -d "$(VENV_DIR)" ]]; then \
 		$(VIRTUALENV) -p $(PYTHON3_VER) "$(VENV_DIR)"; \
@@ -218,7 +210,7 @@
 .PHONY: changelog
 changelog:
 	@echo
-	@nox -rs changelog	
+	@nox -rs changelog
 
 
 .PHONY: sdist
@@ -254,11 +246,7 @@
 
 .PHONY: docker-build
 # target: docker-build - Build image from scratch
-<<<<<<< HEAD
 docker-build:
-=======
-docker-build: dist
->>>>>>> 214b1657
 	@echo
 	@$(DOCKER) build -f "$(CURDIR)/Dockerfile" -t $(PACKAGE_NAME):$(PACKAGE_VERSION) \
 		--no-cache .
@@ -270,20 +258,18 @@
 	@$(DOCKER) run -it --rm -p $(DOCKER_PORT):$(DOCKER_PORT) \
 		$(PACKAGE_NAME):$(PACKAGE_VERSION)
 
-<<<<<<< HEAD
 .PHONY: docker-tests
 # target: docker-test - Run tests inside docker
 docker-tests:
 	@echo
 	@$(DOCKER) run $(PACKAGE_NAME):$(PACKAGE_VERSION) "$(DOCKER_SHELL)" -c "make tests"
-=======
+
 .PHONY: docker-clean
 # target: docker-clean - Remove all unused images, built containers and volumes
 docker-clean:
 	@echo
 	@$(DOCKER) ps -aq | xargs $(DOCKER) rm -fv
 	@$(DOCKER) system prune -af --volumes
->>>>>>> 214b1657
 
 ##
 # Documentation
@@ -316,13 +302,9 @@
 		-name ".mypy_cache" -type d -exec rm -rf {} + -o \
 		-name ".pytest_cache" -type d -exec rm -rf {} + -o \
 		-name "__pycache__" -type d -exec rm -rf {} + -o \
-<<<<<<< HEAD
 		-name "*.so" -exec rm -f {} + -o \
 		-name "*.c" -path "hmrb/compat/v1" -exec rm -f {} + -o \
 		-name "target" -type d -exec rm -rf {} + -o \
-=======
-		-name "*.so" -exec rm -f {} + -o\
->>>>>>> 214b1657
 		-name "*.py[cod]" -exec rm -f {} +
 
 .PHONY: distclean
